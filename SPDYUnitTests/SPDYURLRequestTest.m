--- conflicted
+++ resolved
@@ -277,8 +277,7 @@
 {
     NSURL *url = [[NSURL alloc] initWithString:@"http://example.com/test/path"];
     NSMutableURLRequest *request = [[NSMutableURLRequest alloc] initWithURL:url];
-<<<<<<< HEAD
-    NSInputStream *stream = [[NSInputStream alloc] init];
+    NSInputStream *stream = [[NSInputStream alloc] initWithData:[NSData new]];
 
     request.SPDYPriority = 1;
     request.SPDYDeferrableInterval = 3.95;
@@ -292,40 +291,21 @@
     STAssertEquals(request.SPDYBodyStream, stream, nil);
     STAssertEquals(request.SPDYBodyFile, @"Bodyfile.json", nil);
 
-    NSMutableURLRequest *requestCopy = [request mutableCopy];
-
-    STAssertEquals(requestCopy.SPDYPriority, (NSUInteger)1, nil);
-    STAssertEquals(requestCopy.SPDYDeferrableInterval, (double)3.95, nil);
-    STAssertEquals(requestCopy.SPDYBypass, (BOOL)YES, nil);
-    STAssertEquals(requestCopy.SPDYBodyStream, stream, nil);
-    STAssertEquals(requestCopy.SPDYBodyFile, @"Bodyfile.json", nil);
-=======
-
-    [request setSPDYPriority:1];
-    STAssertEquals([request SPDYPriority], (NSUInteger)1, nil);
-
-    [request setSPDYDiscretionary:TRUE];
-    STAssertEquals([request SPDYDiscretionary], (BOOL)TRUE, nil);
-
-    [request setSPDYBypass:TRUE];
-    STAssertEquals([request SPDYBypass], (BOOL)TRUE, nil);
-
-    NSMutableData *data = [[NSMutableData alloc] initWithCapacity:4];
-    NSInputStream *stream = [[NSInputStream alloc] initWithData:data];
-    [request setSPDYBodyStream:stream];
-    STAssertEquals([request SPDYBodyStream], stream, nil);
-
-    [request setSPDYBodyFile:@"Bodyfile.json"];
-    STAssertEquals([request SPDYBodyFile], @"Bodyfile.json", nil);
-
-    // Test the immutable versions
-    NSURLRequest *immutableRequest = request;
-    STAssertEquals([immutableRequest SPDYPriority], (NSUInteger)1, nil);
-    STAssertEquals([immutableRequest SPDYDiscretionary], (BOOL)TRUE, nil);
-    STAssertEquals([immutableRequest SPDYBypass], (BOOL)TRUE, nil);
-    STAssertEquals([immutableRequest SPDYBodyStream], stream, nil);
-    STAssertEquals([immutableRequest SPDYBodyFile], @"Bodyfile.json", nil);
-
+    NSMutableURLRequest *mutableCopy = [request mutableCopy];
+
+    STAssertEquals(mutableCopy.SPDYPriority, (NSUInteger)1, nil);
+    STAssertEquals(mutableCopy.SPDYDeferrableInterval, (double)3.95, nil);
+    STAssertEquals(mutableCopy.SPDYBypass, (BOOL)YES, nil);
+    STAssertEquals(mutableCopy.SPDYBodyStream, stream, nil);
+    STAssertEquals(mutableCopy.SPDYBodyFile, @"Bodyfile.json", nil);
+
+    NSURLRequest *immutableCopy = [request copy];
+
+    STAssertEquals(immutableCopy.SPDYPriority, (NSUInteger)1, nil);
+    STAssertEquals(immutableCopy.SPDYDeferrableInterval, (double)3.95, nil);
+    STAssertEquals(immutableCopy.SPDYBypass, (BOOL)TRUE, nil);
+    STAssertEquals(immutableCopy.SPDYBodyStream, stream, nil);
+    STAssertEquals(immutableCopy.SPDYBodyFile, @"Bodyfile.json", nil);
 }
 
 - (void)testSPDYDelegateRunLoopProperties
@@ -367,7 +347,6 @@
     STAssertEquals([request SPDYDelegateRunLoop], runLoop, nil);
     STAssertEqualObjects([request SPDYDelegateRunLoopMode], runLoopMode, nil);
     STAssertEqualObjects([request SPDYDelegateQueue], nil, nil);
->>>>>>> cc93c722
 }
 
 - (void)testSPDYDelegateQueueProperties
