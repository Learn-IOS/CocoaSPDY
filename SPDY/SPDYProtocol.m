--- conflicted
+++ resolved
@@ -119,7 +119,6 @@
     SPDY_INFO(@"start loading %@", request.URL.absoluteString);
 
     NSError *error;
-<<<<<<< HEAD
     SPDYOrigin *origin = [[SPDYOrigin alloc] initWithURL:request.URL error:&error];
     if (origin) {
         SPDYSessionManager *manager = [SPDYSessionManager localManagerForOrigin:origin];
@@ -129,15 +128,6 @@
 
     if (error) {
         [self.client URLProtocol:self didFailWithError:error];
-=======
-    _session = [SPDYSessionManager sessionForURL:request.URL error:&error];
-    if (!_session) {
-        NSMutableDictionary *metadata = [SPDYSession getMetadataForSession:nil stream:nil];
-        NSError *newError = [SPDYSession addMetadata:metadata toError:error];
-        [self.client URLProtocol:self didFailWithError:newError];
-    } else {
-        [_session issueRequest:self];
->>>>>>> cc93c722
     }
 }
 
