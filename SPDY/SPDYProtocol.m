//
//  SPDYProtocol.m
//  SPDY
//
//  Copyright (c) 2014 Twitter, Inc. All rights reserved.
//  Licensed under the Apache License v2.0
//  http://www.apache.org/licenses/LICENSE-2.0
//
//  Created by Michael Schore and Jeffrey Pinner.
//

#if !defined(__has_feature) || !__has_feature(objc_arc)
#error "This file requires ARC support."
#endif

#import <arpa/inet.h>
#import <Foundation/Foundation.h>
#import "NSURLRequest+SPDYURLRequest.h"
#import "SPDYCanonicalRequest.h"
#import "SPDYCommonLogger.h"
#import "SPDYMetadata+Utils.h"
#import "SPDYOrigin.h"
#import "SPDYProtocol+Project.h"
#import "SPDYSession.h"
#import "SPDYSessionManager.h"
#import "SPDYStream.h"
#import "SPDYTLSTrustEvaluator.h"

NSString *const SPDYStreamErrorDomain = @"SPDYStreamErrorDomain";
NSString *const SPDYSessionErrorDomain = @"SPDYSessionErrorDomain";
NSString *const SPDYCodecErrorDomain = @"SPDYCodecErrorDomain";
NSString *const SPDYSocketErrorDomain = @"SPDYSocketErrorDomain";
NSString *const SPDYOriginRegisteredNotification = @"SPDYOriginRegisteredNotification";
NSString *const SPDYOriginUnregisteredNotification = @"SPDYOriginUnregisteredNotification";

static char *const SPDYConfigQueue = "com.twitter.SPDYConfigQueue";

static NSMutableDictionary *aliases;
static NSMutableDictionary *certificates;
static dispatch_queue_t configQueue;
static dispatch_once_t initConfig;

@interface NSURLRequest (SPDYURLRequest_Internal)
- (NSString *)SPDYURLSessionRequestIdentifier;
@end

@interface SPDYAssertionHandler : NSAssertionHandler
@property (nonatomic) BOOL abortOnFailure;
@end

@interface SPDYProtocolContext : NSObject <SPDYProtocolContext>
@end

@implementation SPDYAssertionHandler

- (instancetype)init
{
    self = [super init];
    if (self) {
        _abortOnFailure = YES;
    }
    return self;
}

- (void)handleFailureInMethod:(SEL)selector
                       object:(id)object
                         file:(NSString *)fileName
                   lineNumber:(NSInteger)line
                  description:(NSString *)format, ...
{
    va_list args;
    va_start(args, format);
    NSString *message = [[NSString alloc] initWithFormat:format arguments:args];
    va_end(args);

    NSString *reason = [NSString stringWithFormat:@"*** CocoaSPDY NSAssert failure '%@'\nin method '%@' for object %@ in %@#%zd\n%@", message, NSStringFromSelector(selector), object, fileName, line, [NSThread callStackSymbols]];
    SPDY_ERROR(@"%@", reason);
    [SPDYCommonLogger flush];
    if (_abortOnFailure) {
        abort();
    }
}

- (void)handleFailureInFunction:(NSString *)functionName
                           file:(NSString *)fileName
                     lineNumber:(NSInteger)line
                    description:(NSString *)format, ...
{
    va_list args;
    va_start(args, format);
    NSString *message = [[NSString alloc] initWithFormat:format arguments:args];
    va_end(args);

    NSString *reason = [NSString stringWithFormat:@"*** CocoaSPDY NSCAssert failure '%@'\nin function '%@' in %@#%zd\n%@", message, functionName, fileName, line, [NSThread callStackSymbols]];
    SPDY_ERROR(@"%@", reason);
    [SPDYCommonLogger flush];
    if (_abortOnFailure) {
        abort();
    }
}

@end

<<<<<<< HEAD
@implementation SPDYMetadata

- (id)init
{
    self = [super init];
    if (self) {
        _version = @"3.1";
        _latencyMs = -1;
=======
@implementation SPDYProtocolContext
{
    SPDYMetadata *_metadata;
}

- (id)initWithStream:(SPDYStream *)stream
{
    self = [super init];
    if (self) {
        _metadata = stream.metadata;
>>>>>>> 4897c31a
    }
    return self;
}

<<<<<<< HEAD
=======
- (NSDictionary *)metadata
{
    return [_metadata dictionary];
}

>>>>>>> 4897c31a
@end

@implementation SPDYProtocol
{
    SPDYStream *_stream;
    SPDYProtocolContext *_context;
    NSURLSession *_associatedSession;
    NSURLSessionTask *_associatedSessionTask;
    struct {
        BOOL didStartLoading:1;
        BOOL didStopLoading:1;
    } _flags;
}

static SPDYConfiguration *currentConfiguration;
static id<SPDYTLSTrustEvaluator> trustEvaluator;

+ (void)initialize
{
    dispatch_once(&initConfig, ^{
        aliases = [[NSMutableDictionary alloc] init];
        certificates = [[NSMutableDictionary alloc] init];
        configQueue = dispatch_queue_create(SPDYConfigQueue, DISPATCH_QUEUE_CONCURRENT);
        currentConfiguration = [SPDYConfiguration defaultConfiguration];
    });

#ifdef DEBUG
    SPDY_WARNING(@"loaded DEBUG build of SPDY framework");
#endif
}

+ (SPDYConfiguration *)currentConfiguration
{
    __block SPDYConfiguration *configuration;
    dispatch_sync(configQueue, ^{
        configuration = [currentConfiguration copy];
    });
    return configuration;
}

+ (void)setConfiguration:(SPDYConfiguration *)configuration
{
    dispatch_barrier_async(configQueue, ^{
        currentConfiguration = [configuration copy];
    });
}

+ (void)setLogger:(id<SPDYLogger>)logger
{
    [SPDYCommonLogger setLogger:logger];
}

+ (id<SPDYLogger>)currentLogger
{
    return [SPDYCommonLogger currentLogger];
}

+ (void)setLoggerLevel:(SPDYLogLevel)level
{
    [SPDYCommonLogger setLoggerLevel:level];
}

+ (SPDYLogLevel)currentLoggerLevel
{
    return [SPDYCommonLogger currentLoggerLevel];
}

+ (void)setTLSTrustEvaluator:(id<SPDYTLSTrustEvaluator>)evaluator
{
    SPDY_INFO(@"register trust evaluator: %@", evaluator);
    dispatch_barrier_async(configQueue, ^{
        trustEvaluator = evaluator;
    });
}

+ (bool)evaluateServerTrust:(SecTrustRef)trust forHost:(NSString *)host {
    __block id<SPDYTLSTrustEvaluator> evaluator;
    __block NSString *namedHost;

    dispatch_sync(configQueue, ^{
        evaluator = trustEvaluator;
        namedHost = certificates[host];
    });

    if (evaluator == nil) return YES;
    if (namedHost != nil) host = namedHost;

    return [evaluator evaluateServerTrust:trust forHost:host];
}

+ (SPDYMetadata *)metadataForResponse:(NSURLResponse *)response
{
    NSHTTPURLResponse *httpResponse = (NSHTTPURLResponse *)response;
    SPDYMetadata *metadata = [SPDYMetadata metadataForAssociatedDictionary:httpResponse.allHeaderFields];
    return metadata;
}

+ (SPDYMetadata *)metadataForError:(NSError *)error
{
    SPDYMetadata *metadata = [SPDYMetadata metadataForAssociatedDictionary:error.userInfo];
    return metadata;
}

+ (void)registerAlias:(NSString *)aliasString forOrigin:(NSString *)originString
{
    SPDYOrigin *alias = [[SPDYOrigin alloc] initWithString:aliasString error:nil];
    if (!alias) {
        SPDY_ERROR(@"invalid origin: %@", aliasString);
        return;
    }

    SPDYOrigin *origin = [[SPDYOrigin alloc] initWithString:originString error:nil];
    if (!origin) {
        SPDY_ERROR(@"invalid origin: %@", originString);
        return;
    }

    SPDY_INFO(@"register alias: %@", aliasString);
    dispatch_barrier_async(configQueue, ^{
        aliases[alias] = origin;

        // Use the alias hostname for TLS validation if the aliased origin contains a bare IP address
        struct in_addr ipTest;
        if (inet_pton(AF_INET, [origin.host cStringUsingEncoding:NSUTF8StringEncoding], &ipTest)) {
            certificates[origin.host] = alias.host;
        }

        NSDictionary *info = @{ @"origin": originString, @"alias": aliasString };
        [[NSNotificationCenter defaultCenter] postNotificationName:SPDYOriginRegisteredNotification
                                                            object:nil
                                                          userInfo:info];
        SPDY_DEBUG(@"alias registered: %@", alias);
    });
}

+ (void)unregisterAlias:(NSString *)aliasString
{
    SPDYOrigin *alias = [[SPDYOrigin alloc] initWithString:aliasString error:nil];
    if (!alias) {
        SPDY_ERROR(@"invalid origin: %@", aliasString);
        return;
    }

    dispatch_barrier_async(configQueue, ^{
        SPDYOrigin *origin = aliases[alias];
        if (origin) {
            [aliases removeObjectForKey:alias];
            [certificates removeObjectForKey:origin.host];
            [[NSNotificationCenter defaultCenter] postNotificationName:SPDYOriginUnregisteredNotification
                                                                object:nil
                                                              userInfo:@{ @"alias": aliasString }];
            SPDY_DEBUG(@"alias unregistered: %@", alias);
        }
    });
}

+ (void)unregisterAllAliases
{
    dispatch_barrier_async(configQueue, ^{
        [aliases removeAllObjects];
        [certificates removeAllObjects];

        [[NSNotificationCenter defaultCenter] postNotificationName:SPDYOriginUnregisteredNotification
                                                            object:nil
                                                          userInfo:@{ @"alias": @"*"}];
        SPDY_DEBUG(@"unregistered all aliases");
    });
}

+ (SPDYOrigin *)originForAlias:(SPDYOrigin *)alias
{
    __block SPDYOrigin *origin;
    dispatch_sync(configQueue, ^{
        origin = aliases[alias];
    });
    return origin;
}

#pragma mark NSURLProtocol implementation

+ (BOOL)canInitWithRequest:(NSURLRequest *)request
{
    NSString *scheme = request.URL.scheme.lowercaseString;
    if (![scheme isEqualToString:@"http"] && ![scheme isEqualToString:@"https"]) {
        return NO;
    }

    return !request.SPDYBypass && ![request valueForHTTPHeaderField:@"x-spdy-bypass"];
}

+ (NSURLRequest *)canonicalRequestForRequest:(NSURLRequest *)request
{
    NSMutableURLRequest *canonicalRequest = SPDYCanonicalRequestForRequest(request);
    [SPDYProtocol setProperty:@(YES) forKey:@"x-spdy-is-canonical-request" inRequest:canonicalRequest];
    return canonicalRequest;
}

- (instancetype)initWithRequest:(NSURLRequest *)request cachedResponse:(NSCachedURLResponse *)cachedResponse client:(id <NSURLProtocolClient>)client
{
    // iOS 8 will call this using the 'request' returned from canonicalRequestForRequest. However,
    // iOS 7 passes the original (non-canonical) request. As SPDYCanonicalRequestForRequest is
    // somewhat heavyweight, we'll use a flag to detect non-canonical requests. Ensuring the
    // canonical form is used for processing is important for correctness.
    BOOL isCanonical = ([SPDYProtocol propertyForKey:@"x-spdy-is-canonical-request" inRequest:request] != nil);
    if (!isCanonical) {
        request = [SPDYProtocol canonicalRequestForRequest:request];
    }

    return [super initWithRequest:request cachedResponse:cachedResponse client:client];
}

- (void)startLoading
{
    // Only allow one startLoading call. iOS 8 using NSURLSession has exhibited different
    // behavior, by calling startLoading, then stopLoading, then startLoading, etc, over and
    // over. This happens asynchronously when using a NSURLSessionDataTaskDelegate after the
    // URLSession:dataTask:didReceiveResponse:completionHandler: callback.
    if (_flags.didStartLoading) {
        SPDY_WARNING(@"start loading already called, ignoring %@", self.request.URL.absoluteString);
        return;
    }
    _flags.didStartLoading = 1;

    // Add an assertion handler to this NSURL thread if one doesn't exist. Without it, assertions
    // will get swallowed on iOS. OSX seems to behave properly without it, but it's safer to
    // just always set this.
    NSMutableDictionary *currentThreadDictionary = [[NSThread currentThread] threadDictionary];
    if (currentThreadDictionary[NSAssertionHandlerKey] == nil) {
        currentThreadDictionary[NSAssertionHandlerKey] = [[SPDYAssertionHandler alloc] init];
    }

    NSURLRequest *request = self.request;
    SPDY_INFO(@"start loading %@", request.URL.absoluteString);

    // Check the origin
    NSError *error;
    SPDYOrigin *origin = [[SPDYOrigin alloc] initWithURL:request.URL error:&error];
    if (!origin) {
        [self.client URLProtocol:self didFailWithError:error];
        return;
    }

    // Check for an alias
    SPDYOrigin *aliasedOrigin = [SPDYProtocol originForAlias:origin];
    if (aliasedOrigin) {
        origin = aliasedOrigin;
    }

    // Create the stream
    _stream = [[SPDYStream alloc] initWithProtocol:self];
    _context = [[SPDYProtocolContext alloc] initWithStream:_stream];

    if (request.SPDYURLSession) {
        [self detectSessionAndTaskThenContinueWithOrigin:origin];
    } else {
        // Start the stream
        SPDYSessionManager *manager = [SPDYSessionManager localManagerForOrigin:origin];
        [manager queueStream:_stream];
    }
}

- (void)detectSessionAndTaskThenContinueWithOrigin:(SPDYOrigin *)origin
{
    NSURLRequest *request = self.request;
    NSURLSession *session = request.SPDYURLSession;
    NSString *sessionRequestIdentifier = request.SPDYURLSessionRequestIdentifier;

    NSAssert(session != nil, @"%@ should never be called without an associated %@", NSStringFromSelector(_cmd), NSStringFromSelector(@selector(SPDYURLSession)));

    CFRunLoopRef clientRunLoop = CFRunLoopGetCurrent();
    CFRetain(clientRunLoop);

    [session getTasksWithCompletionHandler:^(NSArray *dataTasks, NSArray *uploadTasks, NSArray *downloadTasks) {
        NSURLSessionTask *matchingTask = nil;
        NSMutableArray *tasks = [NSMutableArray array];
        [tasks addObjectsFromArray:dataTasks];
        [tasks addObjectsFromArray:uploadTasks];
        [tasks addObjectsFromArray:downloadTasks];

        for (NSURLSessionTask *task in tasks) {
            if ([task.currentRequest.SPDYURLSessionRequestIdentifier isEqualToString:sessionRequestIdentifier]) {
                matchingTask = task;
                break;
            }
        }

        dispatch_block_t continueBlock = ^{
            if (!_flags.didStopLoading) {
                if (matchingTask) {
                    _associatedSessionTask = matchingTask;
                    _associatedSession = session;

                    id<SPDYURLSessionDelegate> delegate = (id)session.delegate;
                    if ([delegate respondsToSelector:@selector(URLSession:task:didStartLoadingRequest:withContext:)]) {
                        NSOperationQueue *queue = session.delegateQueue;
                        [(queue) ?: [NSOperationQueue mainQueue] addOperationWithBlock:^{
                            [delegate URLSession:session task:matchingTask didStartLoadingRequest:request withContext:_context];
                        }];
                    }
                }

                // Start the stream
                SPDYSessionManager *manager = [SPDYSessionManager localManagerForOrigin:origin];
                [manager queueStream:_stream];
            }
        };

        CFRunLoopPerformBlock(clientRunLoop, kCFRunLoopDefaultMode, continueBlock);
        CFRunLoopWakeUp(clientRunLoop);
        CFRelease(clientRunLoop);
    }];
}

- (void)stopLoading
{
    SPDY_INFO(@"stop loading %@", self.request.URL.absoluteString);

    if (_stream && !_stream.closed) {
        [_stream cancel];
    }
    _flags.didStopLoading = 1;
    _associatedSession = nil;
    _associatedSessionTask = nil;
}

#pragma mark Properties

- (NSURLSession *)associatedSession
{
    return _associatedSession;
}

- (NSURLSessionTask *)associatedSessionTask
{
    return _associatedSessionTask;
}

@end

#pragma mark NSURLSession implementation

@implementation SPDYURLSessionProtocol
@end


//__attribute__((constructor))
//static void registerSPDYURLConnectionProtocol() {
//    @autoreleasepool {
//        [NSURLProtocol registerClass:[SPDYURLConnectionProtocol class]];
//    }
//}

#pragma mark NSURLConnection implementation

@implementation SPDYURLConnectionProtocol
static dispatch_once_t initOrigins;
static NSMutableSet *origins;

+ (void)load
{
    // +[NSURLProtocol registerClass] is not threadsafe, so register before
    // requests start getting made.
    @autoreleasepool {
        [NSURLProtocol registerClass:self];
    }
}

+ (void)initialize
{
    dispatch_once(&initOrigins, ^{
        origins = [[NSMutableSet alloc] init];
    });
}

+ (void)registerOrigin:(NSString *)originString
{
    SPDYOrigin *origin = [[SPDYOrigin alloc] initWithString:originString error:nil];
    SPDY_INFO(@"register origin: %@", origin);
    if (!origin) {
        SPDY_ERROR(@"invalid origin: %@", originString);
        return;
    }

    dispatch_barrier_async(configQueue, ^{
        [origins addObject:origin];
        [[NSNotificationCenter defaultCenter] postNotificationName:SPDYOriginRegisteredNotification
                                                            object:nil
                                                          userInfo:@{ @"origin": originString }];
        SPDY_DEBUG(@"origin registered: %@", origin);
    });
}

+ (void)unregisterOrigin:(NSString *)originString
{
    SPDYOrigin *origin = [[SPDYOrigin alloc] initWithString:originString error:nil];
    if (!origin) {
        SPDY_ERROR(@"invalid origin: %@", originString);
        return;
    }

    dispatch_barrier_async(configQueue, ^{
        if ([origins containsObject:origin]) {
            [origins removeObject:origin];
            [[NSNotificationCenter defaultCenter] postNotificationName:SPDYOriginUnregisteredNotification
                                                                object:nil
                                                              userInfo:@{ @"origin": originString }];
            SPDY_DEBUG(@"origin unregistered: %@", origin);
        }
    });
}

+ (void)unregisterAllOrigins
{
    dispatch_barrier_async(configQueue, ^{
        [origins removeAllObjects];
        [[NSNotificationCenter defaultCenter] postNotificationName:SPDYOriginUnregisteredNotification
                                                            object:nil
                                                          userInfo:@{ @"origin": @"*" }];
        SPDY_DEBUG(@"unregistered all origins");
    });
}

#pragma mark NSURLProtocol implementation

+ (BOOL)canInitWithRequest:(NSURLRequest *)request
{
    if (![super canInitWithRequest:request]) {
        return NO;
    }

    SPDYOrigin *origin = [[SPDYOrigin alloc] initWithURL:request.URL error:nil];
    if (!origin) {
        return NO;
    }

    SPDYOrigin *aliasedOrigin = [SPDYProtocol originForAlias:origin];
    if (aliasedOrigin) {
        origin = aliasedOrigin;
    }

    __block bool originRegistered;
    dispatch_sync(configQueue, ^{
        originRegistered = [origins containsObject:origin];
    });
    return originRegistered;
}

@end

#pragma mark Configuration

@implementation SPDYConfiguration

static SPDYConfiguration *defaultConfiguration;

+ (void)initialize
{
    defaultConfiguration = [[SPDYConfiguration alloc] init];
    defaultConfiguration.headerCompressionLevel = 9;
    defaultConfiguration.sessionPoolSize = 1;
    defaultConfiguration.sessionReceiveWindow = 10485760;
    defaultConfiguration.streamReceiveWindow = 10485760;
    defaultConfiguration.enableSettingsMinorVersion = NO;
    defaultConfiguration.tlsSettings = @{ /* use Apple default TLS settings */ };
    defaultConfiguration.connectTimeout = 60.0;
    defaultConfiguration.enableTCPNoDelay = NO;
    defaultConfiguration.enableProxy = YES;
    defaultConfiguration.proxyHost = nil;
    defaultConfiguration.proxyPort = 0;
}

+ (SPDYConfiguration *)defaultConfiguration
{
    return [defaultConfiguration copy];
}

- (id)copyWithZone:(NSZone *)zone
{
    SPDYConfiguration *copy = [[SPDYConfiguration allocWithZone:zone] init];
    copy.headerCompressionLevel = _headerCompressionLevel;
    copy.sessionPoolSize = _sessionPoolSize;
    copy.sessionReceiveWindow = _sessionReceiveWindow;
    copy.streamReceiveWindow = _streamReceiveWindow;
    copy.enableSettingsMinorVersion = _enableSettingsMinorVersion;
    copy.tlsSettings = _tlsSettings;
    copy.connectTimeout = _connectTimeout;
    copy.enableTCPNoDelay = _enableTCPNoDelay;
    copy.enableProxy = _enableProxy;
    copy.proxyHost = _proxyHost;
    copy.proxyPort = _proxyPort;
    return copy;
}

@end<|MERGE_RESOLUTION|>--- conflicted
+++ resolved
@@ -101,7 +101,6 @@
 
 @end
 
-<<<<<<< HEAD
 @implementation SPDYMetadata
 
 - (id)init
@@ -110,7 +109,12 @@
     if (self) {
         _version = @"3.1";
         _latencyMs = -1;
-=======
+    }
+    return self;
+}
+
+@end
+
 @implementation SPDYProtocolContext
 {
     SPDYMetadata *_metadata;
@@ -121,19 +125,15 @@
     self = [super init];
     if (self) {
         _metadata = stream.metadata;
->>>>>>> 4897c31a
     }
     return self;
 }
 
-<<<<<<< HEAD
-=======
-- (NSDictionary *)metadata
-{
-    return [_metadata dictionary];
-}
-
->>>>>>> 4897c31a
+- (SPDYMetadata *)metadata
+{
+    return _metadata;
+}
+
 @end
 
 @implementation SPDYProtocol
