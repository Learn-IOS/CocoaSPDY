//
//  SPDYSessionManager.m
//  SPDY
//
//  Copyright (c) 2014 Twitter, Inc. All rights reserved.
//  Licensed under the Apache License v2.0
//  http://www.apache.org/licenses/LICENSE-2.0
//
//  Created by Michael Schore and Jeffrey Pinner.
//

#if !defined(__has_feature) || !__has_feature(objc_arc)
#error "This file requires ARC support."
#endif

#import <SystemConfiguration/SystemConfiguration.h>
#import "SPDYStreamManager.h"
#import <arpa/inet.h>
#import "SPDYCommonLogger.h"
#import "SPDYOrigin.h"
#import "SPDYProtocol.h"
#import "SPDYSession.h"
#import "SPDYSessionManager.h"
#import "SPDYStreamManager.h"
#import "SPDYStream.h"
#import "NSURLRequest+SPDYURLRequest.h"

static NSString *const SPDYSessionManagerKey = @"com.twitter.SPDYSessionManager";
static volatile bool reachabilityIsWWAN;

#if TARGET_OS_IPHONE
static char *const SPDYReachabilityQueue = "com.twitter.SPDYReachabilityQueue";

static SCNetworkReachabilityRef reachabilityRef;
static dispatch_queue_t reachabilityQueue;

static void SPDYReachabilityCallback(SCNetworkReachabilityRef target, SCNetworkReachabilityFlags flags, void *info);
#endif

@interface SPDYSessionPool : NSObject
<<<<<<< HEAD
@property (nonatomic, assign, readonly) NSUInteger count;
@property (nonatomic, assign) NSUInteger pendingCount;

- (id)initWithOrigin:(SPDYOrigin *)origin manager:(SPDYSessionManager *)manager error:(NSError **)pError;
=======
- (id)initWithOrigin:(SPDYOrigin *)origin error:(NSError **)pError;
>>>>>>> 2951197f
- (NSUInteger)remove:(SPDYSession *)session;
- (SPDYSession *)next;
@end

@implementation SPDYSessionPool
{
    NSMutableArray *_sessions;
}

<<<<<<< HEAD
- (id)initWithOrigin:(SPDYOrigin *)origin manager:(SPDYSessionManager *)manager error:(NSError **)pError
=======
- (id)initWithOrigin:(SPDYOrigin *)origin error:(NSError **)pError
>>>>>>> 2951197f
{
    self = [super init];
    if (self) {
        SPDYConfiguration *configuration = [SPDYProtocol currentConfiguration];
        NSUInteger size = configuration.sessionPoolSize;
<<<<<<< HEAD
        _pendingCount = size;
        _sessions = [[NSMutableArray alloc] initWithCapacity:size];
        for (NSUInteger i = 0; i < size; i++) {
            SPDYSession *session = [[SPDYSession alloc] initWithOrigin:origin
                                                              delegate:manager
=======
        _sessions = [[NSMutableArray alloc] initWithCapacity:size];
        for (NSUInteger i = 0; i < size; i++) {
            SPDYSession *session = [[SPDYSession alloc] initWithOrigin:origin
>>>>>>> 2951197f
                                                         configuration:configuration
                                                              cellular:reachabilityIsWWAN
                                                                 error:pError];
            if (!session) {
                return nil;
            }
            [_sessions addObject:session];
        }
    }
    return self;
}

- (bool)contains:(SPDYSession *)session
{
    return [_sessions containsObject:session];
}

- (void)add:(SPDYSession *)session
{
    [_sessions addObject:session];
}

- (NSUInteger)count
{
    return _sessions.count;
}

- (NSUInteger)remove:(SPDYSession *)session
{
    [_sessions removeObject:session];
    return _sessions.count;
}

- (SPDYSession *)next
{
    SPDYSession *session;

    // TODO: this nil check shouldn't be necessary, is there a threading issue?
    if (_sessions.count == 0) {
        return nil;
    }

    do {
        session = _sessions[0];
    } while (session && !session.isOpen && [self remove:session] > 0);
    if (!session.isOpen) return nil; // No open sessions in the pool

    // Rotate
    if (_sessions.count > 1) {
        [_sessions removeObjectAtIndex:0];
        [_sessions addObject:session];
    }

    return session;
}

@end

@interface SPDYSessionManager () <SPDYSessionDelegate>
- (void)session:(SPDYSession *)session capacityIncreased:(NSUInteger)capacity;
- (void)session:(SPDYSession *)session connectedToNetwork:(bool)cellular;
- (void)sessionClosed:(SPDYSession *)session;
@end

@implementation SPDYSessionManager
{
    SPDYOrigin *_origin;
    SPDYSessionPool *_basePool;
    SPDYSessionPool *_wwanPool;
    SPDYStreamManager *_pendingStreams;
    NSTimer *_dispatchTimer;
}

+ (void)initialize
{
    reachabilityIsWWAN = NO;

#if TARGET_OS_IPHONE
    struct sockaddr_in zeroAddress;
    bzero(&zeroAddress, sizeof(zeroAddress));
    zeroAddress.sin_len = (uint8_t)sizeof(zeroAddress);
    zeroAddress.sin_family = AF_INET;

    SCNetworkReachabilityContext context = {0, NULL, NULL, NULL, NULL};
    reachabilityRef = SCNetworkReachabilityCreateWithAddress(kCFAllocatorDefault, (const struct sockaddr *)&zeroAddress);

    if (SCNetworkReachabilitySetCallback(reachabilityRef, SPDYReachabilityCallback, &context)) {
        reachabilityQueue = dispatch_queue_create(SPDYReachabilityQueue, DISPATCH_QUEUE_SERIAL);
        SCNetworkReachabilitySetDispatchQueue(reachabilityRef, reachabilityQueue);
    }

    dispatch_async(reachabilityQueue, ^{
        SCNetworkReachabilityFlags flags;
        if (SCNetworkReachabilityGetFlags(reachabilityRef, &flags)) {
            SPDYReachabilityCallback(reachabilityRef, flags, NULL);
        }
    });
#endif
}

<<<<<<< HEAD
+ (SPDYSessionManager *)localManagerForOrigin:(SPDYOrigin *)origin
{
    NSMutableDictionary *threadDictionary = [NSThread currentThread].threadDictionary;
    NSMutableDictionary *originDictionary = threadDictionary[SPDYSessionManagerKey];
    if (!originDictionary) {
        threadDictionary[SPDYSessionManagerKey] = [NSMutableDictionary new];
    }

    SPDYSessionManager *manager = originDictionary[origin];
    if (!manager) {
        manager = [[SPDYSessionManager alloc] initWithOrigin:origin];
        originDictionary[origin] = manager;
    }

    return manager;
}

- (id)initWithOrigin:(SPDYOrigin *)origin
{
    self = [super init];
    if (self) {
        _origin = origin;
        _pendingStreams = [[SPDYStreamManager alloc] init];
    }
    return self;
}

- (void)queueRequest:(SPDYProtocol *)protocol error:(NSError **)pError
{
    SPDY_INFO(@"queueing request: %@", protocol.request.URL);
    *pError = nil;

    SPDYSessionPool * __strong *pool = reachabilityIsWWAN ? &_wwanPool : &_basePool;
    SPDYSession *session = [*pool next];
    SPDYStream *stream = [[SPDYStream alloc] initWithProtocol:protocol];

    if (!session && !protocol.request.SPDYDeferrableInterval > 0) {
        *pool = [[SPDYSessionPool alloc] initWithOrigin:_origin
                                                manager:self
                                                  error:pError];
        if (*pool) {
            session = [*pool next];
=======
+ (SPDYSession *)sessionForURL:(NSURL *)url error:(NSError **)pError
{
    SPDYOrigin *origin = [[SPDYOrigin alloc] initWithURL:url error:pError];
    NSMutableDictionary *poolTable = [SPDYSessionManager _sessionPoolTable:reachabilityIsWWAN];
    SPDYSessionPool *pool = poolTable[origin];
    SPDYSession *session = [pool next];
    if (!session) {
        pool = [[SPDYSessionPool alloc] initWithOrigin:origin error:pError];
        if (pool) {
            poolTable[origin] = pool;
            session = [pool next];
>>>>>>> 2951197f
        }
    }

    if (session && session.isConnected) {
        SPDY_INFO(@"dispatching request: %@", protocol.request.URL);
        [session openStream:stream];
    } else {
        SPDY_INFO(@"deferring request: %@", protocol.request.URL);
        [_pendingStreams addStream:stream];
    }
}

- (void)cancelRequest:(SPDYProtocol *)protocol
{
    [_pendingStreams removeStreamForProtocol:protocol];
}

- (void)_dispatchToSession:(SPDYSession *)session count:(NSUInteger)count
{
    SPDYStream *stream;
    for (int i = 0; i < count && session.capacity > 0 && (stream = [_pendingStreams nextPriorityStream]); i++) {
        [_pendingStreams removeStreamForProtocol:stream.protocol];
        [session openStream:stream];
    }
}

#pragma mark SPDYSessionDelegate

- (void)session:(SPDYSession *)session capacityIncreased:(NSUInteger)capacity
{
    [self _dispatchToSession:session count:capacity];
}

- (void)session:(SPDYSession *)session connectedToNetwork:(bool)cellular
{
    SPDYSessionPool *targetPool = cellular ? _wwanPool : _basePool;

    if ([_basePool contains:session]) {
        _basePool.pendingCount -= 1;
        if (cellular) {
            [_basePool remove:session];
            [_wwanPool add:session];
        }
    } else if ([_wwanPool contains:session]) {
        _wwanPool.pendingCount -= 1;
        if (!cellular) {
            [_wwanPool remove:session];
            [_basePool add:session];
        }
    }

    float holdback = 1 - (float)targetPool.pendingCount / targetPool.count;
    [self _dispatchToSession:session count:(NSUInteger)(holdback * _pendingStreams.localCount + 0.5)];
}

- (void)sessionClosed:(SPDYSession *)session
{
    SPDY_DEBUG(@"session closed: %@", session);
    SPDYSessionPool * __strong *pool = session.isCellular ? &_wwanPool : &_basePool;
    if (*pool && [*pool remove:session] == 0) {
        *pool = nil;
    }
}

- (void)session:(SPDYSession *)session refusedStream:(SPDYStream *)stream
{
    SPDY_INFO(@"re-queueing request: %@", stream.protocol.request.URL);
    [_pendingStreams addStream:stream];
}

@end

#if TARGET_OS_IPHONE
static void SPDYReachabilityCallback(SCNetworkReachabilityRef target, SCNetworkReachabilityFlags flags, void *info)
{
    // Only update if the network is actually reachable
    if (flags & kSCNetworkReachabilityFlagsReachable) {
        reachabilityIsWWAN = (flags & kSCNetworkReachabilityFlagsIsWWAN) != 0;
        SPDY_DEBUG(@"reachability updated: %@", reachabilityIsWWAN ? @"WWAN" : @"WLAN");
    }
}
#endif<|MERGE_RESOLUTION|>--- conflicted
+++ resolved
@@ -38,14 +38,10 @@
 #endif
 
 @interface SPDYSessionPool : NSObject
-<<<<<<< HEAD
 @property (nonatomic, assign, readonly) NSUInteger count;
 @property (nonatomic, assign) NSUInteger pendingCount;
 
 - (id)initWithOrigin:(SPDYOrigin *)origin manager:(SPDYSessionManager *)manager error:(NSError **)pError;
-=======
-- (id)initWithOrigin:(SPDYOrigin *)origin error:(NSError **)pError;
->>>>>>> 2951197f
 - (NSUInteger)remove:(SPDYSession *)session;
 - (SPDYSession *)next;
 @end
@@ -55,27 +51,17 @@
     NSMutableArray *_sessions;
 }
 
-<<<<<<< HEAD
 - (id)initWithOrigin:(SPDYOrigin *)origin manager:(SPDYSessionManager *)manager error:(NSError **)pError
-=======
-- (id)initWithOrigin:(SPDYOrigin *)origin error:(NSError **)pError
->>>>>>> 2951197f
 {
     self = [super init];
     if (self) {
         SPDYConfiguration *configuration = [SPDYProtocol currentConfiguration];
         NSUInteger size = configuration.sessionPoolSize;
-<<<<<<< HEAD
         _pendingCount = size;
         _sessions = [[NSMutableArray alloc] initWithCapacity:size];
         for (NSUInteger i = 0; i < size; i++) {
             SPDYSession *session = [[SPDYSession alloc] initWithOrigin:origin
                                                               delegate:manager
-=======
-        _sessions = [[NSMutableArray alloc] initWithCapacity:size];
-        for (NSUInteger i = 0; i < size; i++) {
-            SPDYSession *session = [[SPDYSession alloc] initWithOrigin:origin
->>>>>>> 2951197f
                                                          configuration:configuration
                                                               cellular:reachabilityIsWWAN
                                                                  error:pError];
@@ -135,7 +121,7 @@
 @end
 
 @interface SPDYSessionManager () <SPDYSessionDelegate>
-- (void)session:(SPDYSession *)session capacityIncreased:(NSUInteger)capacity;
+- (void)session:(SPDYSession *)session capacityAvailable:(NSUInteger)capacity;
 - (void)session:(SPDYSession *)session connectedToNetwork:(bool)cellular;
 - (void)sessionClosed:(SPDYSession *)session;
 @end
@@ -176,7 +162,6 @@
 #endif
 }
 
-<<<<<<< HEAD
 + (SPDYSessionManager *)localManagerForOrigin:(SPDYOrigin *)origin
 {
     NSMutableDictionary *threadDictionary = [NSThread currentThread].threadDictionary;
@@ -219,19 +204,6 @@
                                                   error:pError];
         if (*pool) {
             session = [*pool next];
-=======
-+ (SPDYSession *)sessionForURL:(NSURL *)url error:(NSError **)pError
-{
-    SPDYOrigin *origin = [[SPDYOrigin alloc] initWithURL:url error:pError];
-    NSMutableDictionary *poolTable = [SPDYSessionManager _sessionPoolTable:reachabilityIsWWAN];
-    SPDYSessionPool *pool = poolTable[origin];
-    SPDYSession *session = [pool next];
-    if (!session) {
-        pool = [[SPDYSessionPool alloc] initWithOrigin:origin error:pError];
-        if (pool) {
-            poolTable[origin] = pool;
-            session = [pool next];
->>>>>>> 2951197f
         }
     }
 
@@ -260,7 +232,7 @@
 
 #pragma mark SPDYSessionDelegate
 
-- (void)session:(SPDYSession *)session capacityIncreased:(NSUInteger)capacity
+- (void)session:(SPDYSession *)session capacityAvailable:(NSUInteger)capacity
 {
     [self _dispatchToSession:session count:capacity];
 }
